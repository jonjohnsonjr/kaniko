/*
Copyright 2018 Google LLC

Licensed under the Apache License, Version 2.0 (the "License");
you may not use this file except in compliance with the License.
You may obtain a copy of the License at

    http://www.apache.org/licenses/LICENSE-2.0

Unless required by applicable law or agreed to in writing, software
distributed under the License is distributed on an "AS IS" BASIS,
WITHOUT WARRANTIES OR CONDITIONS OF ANY KIND, either express or implied.
See the License for the specific language governing permissions and
limitations under the License.
*/

package commands

import (
	"github.com/GoogleCloudPlatform/k8s-container-builder/pkg/util"
	"github.com/containers/image/manifest"
	"github.com/docker/docker/builder/dockerfile/instructions"
	"github.com/sirupsen/logrus"
	"os"
	"path/filepath"
	"strings"
)

type CopyCommand struct {
	cmd           *instructions.CopyCommand
	buildcontext  string
	snapshotFiles []string
}

func (c *CopyCommand) ExecuteCommand(config *manifest.Schema2Config) error {
	srcs := c.cmd.SourcesAndDest[:len(c.cmd.SourcesAndDest)-1]
	dest := c.cmd.SourcesAndDest[len(c.cmd.SourcesAndDest)-1]

	logrus.Infof("cmd: copy %s", srcs)
	logrus.Infof("dest: %s", dest)

	// First, resolve any environment replacement
<<<<<<< HEAD
	resolvedEnvs, err := util.ResolveEnvironmentReplacementList(c.copyToString(), c.cmd.SourcesAndDest, config.Env, true)
	if err != nil {
		return err
	}
	dest = resolvedEnvs[len(c.cmd.SourcesAndDest)-1]
=======
	resolvedEnvs, err := util.ResolveEnvironmentReplacementList(c.cmd.SourcesAndDest, config.Env, true)
	if err != nil {
		return err
	}
	dest = resolvedEnvs[len(resolvedEnvs)-1]
>>>>>>> e885d6a5
	// Get a map of [src]:[files rooted at src]
	srcMap, err := util.ResolveSources(resolvedEnvs, c.buildcontext)
	if err != nil {
		return err
	}
	// For each source, iterate through each file within and copy it over
	for src, files := range srcMap {
		for _, file := range files {
			fi, err := os.Stat(filepath.Join(c.buildcontext, file))
			if err != nil {
				return err
			}
			destPath, err := util.DestinationFilepath(file, src, dest, config.WorkingDir, c.buildcontext)
			if err != nil {
				return err
			}
			// If source file is a directory, we want to create a directory ...
			if fi.IsDir() {
				logrus.Infof("Creating directory %s", destPath)
				if err := os.MkdirAll(destPath, fi.Mode()); err != nil {
					return err
				}
			} else {
				// ... Else, we want to copy over a file
				logrus.Infof("Copying file %s to %s", file, destPath)
				srcFile, err := os.Open(filepath.Join(c.buildcontext, file))
				if err != nil {
					return err
				}
				defer srcFile.Close()
				if err := util.CreateFile(destPath, srcFile, fi.Mode()); err != nil {
					return err
				}
			}
			// Append the destination file to the list of files that should be snapshotted later
			c.snapshotFiles = append(c.snapshotFiles, destPath)
		}
	}
	return nil
}

func (c *CopyCommand) copyToString() string {
	copy := []string{"COPY"}
	return strings.Join(append(copy, c.cmd.SourcesAndDest...), " ")
}

// FilesToSnapshot should return an empty array if still nil; no files were changed
func (c *CopyCommand) FilesToSnapshot() []string {
	return c.snapshotFiles
}

// CreatedBy returns some information about the command for the image config
func (c *CopyCommand) CreatedBy() string {
	return strings.Join(c.cmd.SourcesAndDest, " ")
}<|MERGE_RESOLUTION|>--- conflicted
+++ resolved
@@ -40,19 +40,11 @@
 	logrus.Infof("dest: %s", dest)
 
 	// First, resolve any environment replacement
-<<<<<<< HEAD
-	resolvedEnvs, err := util.ResolveEnvironmentReplacementList(c.copyToString(), c.cmd.SourcesAndDest, config.Env, true)
-	if err != nil {
-		return err
-	}
-	dest = resolvedEnvs[len(c.cmd.SourcesAndDest)-1]
-=======
 	resolvedEnvs, err := util.ResolveEnvironmentReplacementList(c.cmd.SourcesAndDest, config.Env, true)
 	if err != nil {
 		return err
 	}
 	dest = resolvedEnvs[len(resolvedEnvs)-1]
->>>>>>> e885d6a5
 	// Get a map of [src]:[files rooted at src]
 	srcMap, err := util.ResolveSources(resolvedEnvs, c.buildcontext)
 	if err != nil {
@@ -94,11 +86,6 @@
 	return nil
 }
 
-func (c *CopyCommand) copyToString() string {
-	copy := []string{"COPY"}
-	return strings.Join(append(copy, c.cmd.SourcesAndDest...), " ")
-}
-
 // FilesToSnapshot should return an empty array if still nil; no files were changed
 func (c *CopyCommand) FilesToSnapshot() []string {
 	return c.snapshotFiles
