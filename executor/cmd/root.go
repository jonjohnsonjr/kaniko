/*
Copyright 2018 Google LLC

Licensed under the Apache License, Version 2.0 (the "License");
you may not use this file except in compliance with the License.
You may obtain a copy of the License at

    http://www.apache.org/licenses/LICENSE-2.0

Unless required by applicable law or agreed to in writing, software
distributed under the License is distributed on an "AS IS" BASIS,
WITHOUT WARRANTIES OR CONDITIONS OF ANY KIND, either express or implied.
See the License for the specific language governing permissions and
limitations under the License.
*/

package cmd

import (
	"github.com/GoogleCloudPlatform/k8s-container-builder/pkg/commands"
	"github.com/GoogleCloudPlatform/k8s-container-builder/pkg/constants"
	"github.com/GoogleCloudPlatform/k8s-container-builder/pkg/dockerfile"
	"github.com/GoogleCloudPlatform/k8s-container-builder/pkg/image"
	"github.com/GoogleCloudPlatform/k8s-container-builder/pkg/snapshot"
	"github.com/GoogleCloudPlatform/k8s-container-builder/pkg/util"
	"github.com/containers/image/manifest"
	"github.com/docker/docker/builder/dockerfile/instructions"
	"github.com/pkg/errors"
	"github.com/sirupsen/logrus"
	"github.com/spf13/cobra"
	"io/ioutil"
	"os"
	"path/filepath"
)

var (
	dockerfilePath string
	destination    string
	srcContext     string
	snapshotMode   string
	bucket         string
	logLevel       string
)

func init() {
	RootCmd.PersistentFlags().StringVarP(&dockerfilePath, "dockerfile", "f", "Dockerfile", "Path to the dockerfile to be built.")
	RootCmd.PersistentFlags().StringVarP(&srcContext, "context", "c", "", "Path to the dockerfile build context.")
	RootCmd.PersistentFlags().StringVarP(&bucket, "bucket", "b", "", "Name of the GCS bucket from which to access build context as tarball.")
	RootCmd.PersistentFlags().StringVarP(&destination, "destination", "d", "", "Registry the final image should be pushed to (ex: gcr.io/test/example:latest)")
	RootCmd.PersistentFlags().StringVarP(&snapshotMode, "snapshotMode", "", "full", "Set this flag to change the file attributes inspected during snapshotting")
	RootCmd.PersistentFlags().StringVarP(&logLevel, "verbosity", "v", constants.DefaultLogLevel, "Log level (debug, info, warn, error, fatal, panic")
}

var RootCmd = &cobra.Command{
	Use: "executor",
	PersistentPreRunE: func(cmd *cobra.Command, args []string) error {
		if err := util.SetLogLevel(logLevel); err != nil {
			return err
		}
		if err := resolveSourceContext(); err != nil {
			return err
		}
		return checkDockerfilePath()
	},
	Run: func(cmd *cobra.Command, args []string) {
		if err := execute(); err != nil {
			logrus.Error(err)
			os.Exit(1)
		}
	},
}

func checkDockerfilePath() error {
	if util.FilepathExists(dockerfilePath) {
		return nil
	}
	// Otherwise, check if the path relative to the build context exists
	if util.FilepathExists(filepath.Join(srcContext, dockerfilePath)) {
		dockerfilePath = filepath.Join(srcContext, dockerfilePath)
		return nil
	}
	return errors.New("please provide a valid path to a Dockerfile within the build context")
}

// resolveSourceContext unpacks the source context if it is a tar in a GCS bucket
// it resets srcContext to be the path to the unpacked build context within the image
func resolveSourceContext() error {
	if srcContext == "" && bucket == "" {
		return errors.New("please specify a path to the build context with the --context flag or a GCS bucket with the --bucket flag")
	}
	if srcContext != "" && bucket != "" {
		return errors.New("please specify either --bucket or --context as the desired build context")
	}
	if srcContext != "" {
		return nil
	}
	logrus.Infof("Using GCS bucket %s as source context", bucket)
	buildContextPath := constants.BuildContextDir
	if err := util.UnpackTarFromGCSBucket(bucket, buildContextPath); err != nil {
		return err
	}
	logrus.Debugf("Unpacked tar from %s to path %s", bucket, buildContextPath)
	srcContext = buildContextPath
	return nil
}

func execute() error {
	// Parse dockerfile and unpack base image to root
	d, err := ioutil.ReadFile(dockerfilePath)
	if err != nil {
		return err
	}

	stages, err := dockerfile.Parse(d)
	if err != nil {
		return err
	}
	baseImage := stages[0].BaseName

	// Unpack file system to root
	logrus.Infof("Unpacking filesystem of %s...", baseImage)
	if err := util.ExtractFileSystemFromImage(baseImage); err != nil {
		return err
	}

	l := snapshot.NewLayeredMap(getHasher())
	snapshotter := snapshot.NewSnapshotter(l, constants.RootDir)

	// Take initial snapshot
	if err := snapshotter.Init(); err != nil {
		return err
	}

	// Initialize source image
	sourceImage, err := image.NewSourceImage(baseImage)
	if err != nil {
		return err
	}

	// Set environment variables within the image
	if err := image.SetEnvVariables(sourceImage); err != nil {
		return err
	}

	imageConfig := sourceImage.Config()
	// Currently only supports single stage builds
	for _, stage := range stages {
		if err := resolveOnBuild(&stage, imageConfig); err != nil {
			return err
		}
		for _, cmd := range stage.Commands {
			dockerCommand, err := commands.GetCommand(cmd, srcContext)
			if err != nil {
				return err
			}
			if err := dockerCommand.ExecuteCommand(imageConfig); err != nil {
				return err
			}
			// Now, we get the files to snapshot from this command and take the snapshot
			snapshotFiles := dockerCommand.FilesToSnapshot()
			contents, err := snapshotter.TakeSnapshot(snapshotFiles)
			if err != nil {
				return err
			}
			util.MoveVolumeWhitelistToWhitelist()
			if contents == nil {
				logrus.Info("No files were changed, appending empty layer to config.")
				sourceImage.AppendConfigHistory(constants.Author, true)
				continue
			}
			// Append the layer to the image
			if err := sourceImage.AppendLayer(contents, constants.Author); err != nil {
				return err
			}
		}
	}
	// Push the image
	if err := setDefaultEnv(); err != nil {
		return err
	}
	return image.PushImage(sourceImage, destination)
}

<<<<<<< HEAD
func getHasher() func(string) (string, error) {
	if snapshotMode == "time" {
		logrus.Info("Only file modification time will be considered when snapshotting")
		return util.MtimeHasher()
	}
	return util.Hasher()
=======
func resolveOnBuild(stage *instructions.Stage, config *manifest.Schema2Config) error {
	if config.OnBuild == nil {
		return nil
	}
	// Otherwise, parse into commands
	cmds, err := dockerfile.ParseCommands(config.OnBuild)
	if err != nil {
		return err
	}
	// Append to the beginning of the commands in the stage
	stage.Commands = append(cmds, stage.Commands...)
	logrus.Infof("Executing %v build triggers", len(cmds))
	return nil
>>>>>>> 2e38a218
}

// setDefaultEnv sets default values for HOME and PATH so that
// config.json and docker-credential-gcr can be accessed
func setDefaultEnv() error {
	defaultEnvs := map[string]string{
		"HOME": "/root",
		"PATH": "/usr/local/bin/",
	}
	for key, val := range defaultEnvs {
		if err := os.Setenv(key, val); err != nil {
			return err
		}
	}
	return nil
}<|MERGE_RESOLUTION|>--- conflicted
+++ resolved
@@ -17,6 +17,7 @@
 package cmd
 
 import (
+	"fmt"
 	"github.com/GoogleCloudPlatform/k8s-container-builder/pkg/commands"
 	"github.com/GoogleCloudPlatform/k8s-container-builder/pkg/constants"
 	"github.com/GoogleCloudPlatform/k8s-container-builder/pkg/dockerfile"
@@ -123,7 +124,11 @@
 		return err
 	}
 
-	l := snapshot.NewLayeredMap(getHasher())
+	hasher, err := getHasher()
+	if err != nil {
+		return err
+	}
+	l := snapshot.NewLayeredMap(hasher)
 	snapshotter := snapshot.NewSnapshotter(l, constants.RootDir)
 
 	// Take initial snapshot
@@ -181,14 +186,17 @@
 	return image.PushImage(sourceImage, destination)
 }
 
-<<<<<<< HEAD
-func getHasher() func(string) (string, error) {
-	if snapshotMode == "time" {
+func getHasher() (func(string) (string, error), error) {
+	if snapshotMode == constants.SnapshotModeTime {
 		logrus.Info("Only file modification time will be considered when snapshotting")
-		return util.MtimeHasher()
-	}
-	return util.Hasher()
-=======
+		return util.MtimeHasher(), nil
+	}
+	if snapshotMode == constants.SnapshotModeFull {
+		return util.Hasher(), nil
+	}
+	return nil, fmt.Errorf("%s is not a valid snapshot mode", snapshotMode)
+}
+
 func resolveOnBuild(stage *instructions.Stage, config *manifest.Schema2Config) error {
 	if config.OnBuild == nil {
 		return nil
@@ -202,7 +210,6 @@
 	stage.Commands = append(cmds, stage.Commands...)
 	logrus.Infof("Executing %v build triggers", len(cmds))
 	return nil
->>>>>>> 2e38a218
 }
 
 // setDefaultEnv sets default values for HOME and PATH so that
